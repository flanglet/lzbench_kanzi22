--- conflicted
+++ resolved
@@ -313,12 +313,9 @@
     char* const dest,
     int const inputSize,
     int const maxOutputSize,
-<<<<<<< HEAD
     int compressionLevel,
     int constLevel,
-=======
     unsigned maxNbAttempts,
->>>>>>> 875a9b9d
     limitedOutput_directive limit
     )
 {
